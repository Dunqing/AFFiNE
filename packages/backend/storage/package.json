{
  "name": "@affine/storage",
<<<<<<< HEAD
  "version": "0.10.3",
=======
  "version": "0.11.0",
>>>>>>> a4f31df1
  "engines": {
    "node": ">= 10.16.0 < 11 || >= 11.8.0"
  },
  "type": "module",
  "main": "./index.js",
  "module": "./index.js",
  "types": "index.d.ts",
  "exports": {
    ".": {
      "require": "./storage.node",
      "import": "./index.js",
      "types": "./index.d.ts"
    }
  },
  "napi": {
    "binaryName": "storage",
    "targets": [
      "aarch64-apple-darwin",
      "aarch64-unknown-linux-gnu",
      "aarch64-pc-windows-msvc",
      "x86_64-apple-darwin",
      "x86_64-pc-windows-msvc",
      "x86_64-unknown-linux-gnu"
    ]
  },
  "scripts": {
    "test": "node --test ./__tests__/**/*.spec.js",
    "build": "napi build --release --strip --no-const-enum",
    "build:debug": "napi build",
    "prepublishOnly": "napi prepublish -t npm",
    "artifacts": "napi artifacts",
    "version": "napi version"
  },
  "devDependencies": {
    "@napi-rs/cli": "3.0.0-alpha.15",
    "lib0": "^0.2.87",
    "nx": "^17.1.3",
    "nx-cloud": "^16.5.2",
    "yjs": "^13.6.10"
  }
}<|MERGE_RESOLUTION|>--- conflicted
+++ resolved
@@ -1,10 +1,6 @@
 {
   "name": "@affine/storage",
-<<<<<<< HEAD
-  "version": "0.10.3",
-=======
   "version": "0.11.0",
->>>>>>> a4f31df1
   "engines": {
     "node": ">= 10.16.0 < 11 || >= 11.8.0"
   },
