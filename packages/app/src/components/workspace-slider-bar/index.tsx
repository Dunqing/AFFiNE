import React, { useState } from 'react';
import { useRouter } from 'next/router';
import {
  StyledArrowButton,
  StyledLink,
  StyledListItem,
  StyledListItemForWorkspace,
  StyledNewPageButton,
  StyledSliderBar,
  StyledSliderBarWrapper,
  StyledSubListItem,
} from './style';
import { Arrow } from './icons';
import Collapse from '@mui/material/Collapse';
import {
  ArrowDownIcon,
  SearchIcon,
  AllPagesIcon,
  FavouritesIcon,
  ImportIcon,
  TrashIcon,
  AddIcon,
  SettingsIcon,
} from '@blocksuite/icons';
import Link from 'next/link';
import { Tooltip } from '@/ui/tooltip';
import { useModal } from '@/providers/GlobalModalProvider';
import { useAppState } from '@/providers/app-state-provider';
import { IconButton } from '@/ui/button';
import useLocalStorage from '@/hooks/use-local-storage';
import { usePageHelper } from '@/hooks/use-page-helper';
import { useTranslation } from '@affine/i18n';
import { WorkspaceSelector } from './WorkspaceSelector/WorkspaceSelector';

const FavoriteList = ({ showList }: { showList: boolean }) => {
  const { openPage } = usePageHelper();
  const { pageList } = useAppState();
  const router = useRouter();
  const { t } = useTranslation();
  const favoriteList = pageList.filter(p => p.favorite && !p.trash);
  return (
    <Collapse in={showList}>
      {favoriteList.map((pageMeta, index) => {
        const active = router.query.pageId === pageMeta.id;
        return (
          <StyledSubListItem
            data-testid={`favorite-list-item-${pageMeta.id}`}
            active={active}
            key={`${pageMeta}-${index}`}
            onClick={() => {
              if (active) {
                return;
              }
              openPage(pageMeta.id);
            }}
          >
            {pageMeta.title || 'Untitled'}
          </StyledSubListItem>
        );
      })}
      {favoriteList.length === 0 && (
        <StyledSubListItem disable={true}>{t('No item')}</StyledSubListItem>
      )}
    </Collapse>
  );
};
export const WorkSpaceSliderBar = () => {
  const { triggerQuickSearchModal, triggerImportModal } = useModal();
  const [showSubFavorite, setShowSubFavorite] = useState(true);
  const { currentWorkspace } = useAppState();
  const { openPage, createPage } = usePageHelper();
  const router = useRouter();
  const { t } = useTranslation();
  const [showTip, setShowTip] = useState(false);
  const [show, setShow] = useLocalStorage('AFFiNE_SLIDE_BAR', false, true);
  const currentWorkspaceId = currentWorkspace?.id;
  const paths = {
    all: currentWorkspaceId ? `/workspace/${currentWorkspaceId}/all` : '',
    favorite: currentWorkspaceId
      ? `/workspace/${currentWorkspaceId}/favorite`
      : '',
    trash: currentWorkspaceId ? `/workspace/${currentWorkspaceId}/trash` : '',
    setting: currentWorkspaceId
      ? `/workspace/${currentWorkspaceId}/setting`
      : '',
  };

  return (
    <>
      <StyledSliderBar show={show}>
        <Tooltip
          content={show ? t('Collapse sidebar') : t('Expand sidebar')}
          placement="right"
          visible={showTip}
        >
          <StyledArrowButton
            data-testid="sliderBar-arrowButton"
            isShow={show}
            onClick={() => {
              setShow(!show);
              setShowTip(false);
            }}
            onMouseEnter={() => {
              setShowTip(true);
            }}
            onMouseLeave={() => {
              setShowTip(false);
            }}
          >
            <Arrow />
          </StyledArrowButton>
        </Tooltip>

        <StyledSliderBarWrapper data-testid="sliderBar">
          <StyledListItemForWorkspace>
            <WorkspaceSelector />
          </StyledListItemForWorkspace>
          <StyledListItem
            data-testid="sliderBar-quickSearchButton"
            style={{ cursor: 'pointer' }}
            onClick={() => {
              triggerQuickSearchModal();
            }}
          >
            <SearchIcon />
            {t('Quick search')}
          </StyledListItem>
          <Link href={{ pathname: paths.all }}>
            <StyledListItem active={router.asPath === paths.all}>
              <AllPagesIcon /> <span>{t('All pages')}</span>
            </StyledListItem>
          </Link>
          <StyledListItem active={router.asPath === paths.favorite}>
            <StyledLink href={{ pathname: paths.favorite }}>
              <FavouritesIcon />
              {t('Favourites')}
            </StyledLink>
            <IconButton
              darker={true}
              onClick={() => {
                setShowSubFavorite(!showSubFavorite);
              }}
            >
              <ArrowDownIcon
                style={{
                  transform: `rotate(${showSubFavorite ? '180' : '0'}deg)`,
                }}
              />
            </IconButton>
          </StyledListItem>
          <FavoriteList showList={showSubFavorite} />
<<<<<<< HEAD
          <StyledListItem active={router.asPath === paths.setting}>
            <StyledLink href={{ pathname: paths.setting }}>
              <SettingsIcon />
              Settings
            </StyledLink>
=======
          <StyledListItem
            onClick={() => {
              setShowWorkspaceSetting(true);
            }}
          >
            <SettingsIcon /> {t('Settings')}
>>>>>>> 57749561
          </StyledListItem>

          {/* <WorkspaceSetting
            isShow={showWorkspaceSetting}
            onClose={() => {
              setShowWorkspaceSetting(false);
            }}
          /> */}

          <StyledListItem
            onClick={() => {
              triggerImportModal();
            }}
          >
            <ImportIcon /> {t('Import')}
          </StyledListItem>

          <Link href={{ pathname: paths.trash }}>
            <StyledListItem active={router.asPath === paths.trash}>
              <TrashIcon /> {t('Trash')}
            </StyledListItem>
          </Link>
          <StyledNewPageButton
            onClick={async () => {
              const pageId = await createPage();
              if (pageId) {
                openPage(pageId);
              }
            }}
          >
            <AddIcon /> {t('New Page')}
          </StyledNewPageButton>
        </StyledSliderBarWrapper>
      </StyledSliderBar>
    </>
  );
};

export default WorkSpaceSliderBar;<|MERGE_RESOLUTION|>--- conflicted
+++ resolved
@@ -149,20 +149,11 @@
             </IconButton>
           </StyledListItem>
           <FavoriteList showList={showSubFavorite} />
-<<<<<<< HEAD
           <StyledListItem active={router.asPath === paths.setting}>
             <StyledLink href={{ pathname: paths.setting }}>
               <SettingsIcon />
-              Settings
+              {t('Settings')}
             </StyledLink>
-=======
-          <StyledListItem
-            onClick={() => {
-              setShowWorkspaceSetting(true);
-            }}
-          >
-            <SettingsIcon /> {t('Settings')}
->>>>>>> 57749561
           </StyledListItem>
 
           {/* <WorkspaceSetting
