import type { AppProps } from 'next/app';
import dynamic from 'next/dynamic';
import '../../public/globals.css';
import '../../public/variable.css';
import './temporary.css';
import { EditorProvider } from '@/components/editor-provider';
<<<<<<< HEAD
import { ModalProvider } from '@/components/global-modal-provider';
=======
import { Logger } from '@toeverything/pathfinder-logger';
>>>>>>> 16491864

const ThemeProvider = dynamic(() => import('@/styles/themeProvider'), {
  ssr: false,
});

function MyApp({ Component, pageProps }: AppProps) {
  return (
<<<<<<< HEAD
    <ThemeProvider>
      <ModalProvider>
        <EditorProvider>
          <Component {...pageProps} />
        </EditorProvider>
      </ModalProvider>
    </ThemeProvider>
=======
    <>
      <Logger />
      <ThemeProvider>
        <EditorProvider>
          <Component {...pageProps} />
        </EditorProvider>
      </ThemeProvider>
    </>
>>>>>>> 16491864
  );
}

export default MyApp;<|MERGE_RESOLUTION|>--- conflicted
+++ resolved
@@ -4,11 +4,8 @@
 import '../../public/variable.css';
 import './temporary.css';
 import { EditorProvider } from '@/components/editor-provider';
-<<<<<<< HEAD
 import { ModalProvider } from '@/components/global-modal-provider';
-=======
 import { Logger } from '@toeverything/pathfinder-logger';
->>>>>>> 16491864
 
 const ThemeProvider = dynamic(() => import('@/styles/themeProvider'), {
   ssr: false,
@@ -16,24 +13,16 @@
 
 function MyApp({ Component, pageProps }: AppProps) {
   return (
-<<<<<<< HEAD
-    <ThemeProvider>
-      <ModalProvider>
-        <EditorProvider>
-          <Component {...pageProps} />
-        </EditorProvider>
-      </ModalProvider>
-    </ThemeProvider>
-=======
     <>
       <Logger />
       <ThemeProvider>
-        <EditorProvider>
-          <Component {...pageProps} />
-        </EditorProvider>
+        <ModalProvider>
+          <EditorProvider>
+            <Component {...pageProps} />
+          </EditorProvider>
+        </ModalProvider>
       </ThemeProvider>
     </>
->>>>>>> 16491864
   );
 }
 
