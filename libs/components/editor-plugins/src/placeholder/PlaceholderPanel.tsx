import { useCallback, useEffect, useState } from 'react';
import { useNavigate, useParams } from 'react-router';
import { Virgo, BlockEditor } from '@toeverything/framework/virgo';
import { debounce } from '@toeverything/utils';

import { MuiBox as Box, styled, BaseButton } from '@toeverything/components/ui';
import {
    services,
    type ReturnUnobserve,
    TemplateFactory,
    TemplateMeta,
} from '@toeverything/datasource/db-service';

const PlaceholderPanelContainer = styled('div')({
    position: 'fixed',
    top: '0px',
    fontSize: '16px',
    lineHeight: '22px',
    opacity: '0.333',
});

const TemplateItemContainer = styled('div')({
    '&:hover': {
        backgroundColor: '#eee',
        cursor: 'pointer',
    },
});

const EmptyPageTipContainer = styled('div')({
    cursor: 'pointer',
    '&:hover': {
        backgroundColor: '#eee',
        cursor: 'pointer',
    },
});

type PlaceholderPanelProps = {
    editor: Virgo;
    onClickTips?: () => void;
};

export const PlaceholderPanel = (props: PlaceholderPanelProps) => {
    const editor = props.editor;
    const workspaceId = editor.workspace;

    const [point, setPoint] = useState({
        x: 0,
        y: 0,
    });
    const [open, setOpen] = useState(false);
    // const navigate = useNavigate();

    const ifPageChildrenExist = useCallback(async () => {
        const rootId = await editor.getRootBlockId();
        const dbPageBlock = await services.api.editorBlock.getBlock(
            workspaceId,
            rootId
        );
        if (!dbPageBlock) return;
        if (dbPageBlock.children && dbPageBlock.children.length > 0) {
            setOpen(false);
        } else {
            if (open) {
                return;
            }
            setOpen(true);
            adjustPosition();
        }
    }, [
        editor,
        workspaceId,
        editor.getRootBlockId,
        open,
        services.api.editorBlock.getBlock,
    ]);

    useEffect(() => {
        let unobserve: ReturnUnobserve | undefined = undefined;
        const observe = async () => {
            const rootId = await editor.getRootBlockId();

            unobserve = await services.api.editorBlock.observe(
                {
                    workspace: workspaceId,
                    id: rootId,
                },
                () => {
                    ifPageChildrenExist();
                }
            );
        };
        observe();

        return () => {
            unobserve?.();
        };
    }, [editor, workspaceId, editor.getRootBlockId, ifPageChildrenExist]);

    const adjustPosition = useCallback(async () => {
        //@ts-ignore
        const rootBlockDom = await editor.getBlockDomById(
            editor.getRootBlockId()
        );
        const { x, y } = rootBlockDom.getBoundingClientRect();
        setPoint({
            x,
            y: y + 60,
        });
        //@ts-ignore
    }, [editor, editor.getRootBlockId, editor.getBlockDomById]);

    useEffect(() => {
        let unobserve: () => void;
        const observerePageTreeChange = async () => {
            unobserve = await services.api.pageTree.observe(
                { workspace: workspaceId, page: editor.getRootBlockId() },
                ifPageChildrenExist
            );
        };
        observerePageTreeChange();

        return () => {
            unobserve?.();
        };
    }, [editor, workspaceId, editor.getRootBlockId, ifPageChildrenExist, open]);

    useEffect(() => {
        ifPageChildrenExist();
    }, [editor, ifPageChildrenExist, open]);

    const handleClickEmptyPage = async () => {
        const rootBlockId = await editor.getRootBlockId();
        await services.api.editorBlock.copyTemplateToPage(
            workspaceId,
            rootBlockId,
            TemplateFactory.generatePageTemplateByGroupKeys({
                name: 'Empty Page',
                groupKeys: ['empty'],
            })
        );
        setOpen(false);
        props.onClickTips();
    };
<<<<<<< HEAD
    //@ts-ignore lint rule change result this code lint error, add ingore
    const templateList: Array<TemplateMeta> =
        TemplateFactory.defaultTemplateList;
=======
    const templateList = TemplateFactory.defaultTemplateList;
>>>>>>> a3f5cf7d
    const handleNewFromTemplate = async (template: TemplateMeta) => {
        const pageId = await editor.getRootBlockId();
        const newPage = await services.api.editorBlock.getBlock(
            workspaceId,
            pageId
        );

        await services.api.editorBlock.copyTemplateToPage(
            workspaceId,
            newPage.id,
            TemplateFactory.generatePageTemplateByGroupKeys(template)
        );

        // redirectToPage(workspaceId, newPage.id);

        // handleClose();
        setOpen(false);
    };
    return (
        <PlaceholderPanelContainer
            style={{
                top: point.y + 'px',
                left: point.x + 'px',
                display: open ? 'block' : 'none',
            }}
        >
            <EmptyPageTipContainer onClick={handleClickEmptyPage}>
                Press Enter to continue with an empty page, or pick a template
            </EmptyPageTipContainer>
            <div style={{ marginTop: '4px', marginLeft: '-8px' }}>
                {templateList.map((template, index) => {
                    return (
                        <TemplateItemContainer
                            key={index}
                            onClick={() => {
                                handleNewFromTemplate(template);
                            }}
                        >
                            <BaseButton>{template.name}</BaseButton>
                        </TemplateItemContainer>
                    );
                })}
            </div>
        </PlaceholderPanelContainer>
    );
};<|MERGE_RESOLUTION|>--- conflicted
+++ resolved
@@ -141,13 +141,7 @@
         setOpen(false);
         props.onClickTips();
     };
-<<<<<<< HEAD
-    //@ts-ignore lint rule change result this code lint error, add ingore
-    const templateList: Array<TemplateMeta> =
-        TemplateFactory.defaultTemplateList;
-=======
     const templateList = TemplateFactory.defaultTemplateList;
->>>>>>> a3f5cf7d
     const handleNewFromTemplate = async (template: TemplateMeta) => {
         const pageId = await editor.getRootBlockId();
         const newPage = await services.api.editorBlock.getBlock(
