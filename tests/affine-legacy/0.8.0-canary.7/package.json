--- conflicted
+++ resolved
@@ -18,9 +18,5 @@
     "http-proxy-middleware": "^3.0.0-beta.1",
     "serve": "^14.2.1"
   },
-<<<<<<< HEAD
-  "version": "0.10.3"
-=======
   "version": "0.11.0"
->>>>>>> a4f31df1
 }