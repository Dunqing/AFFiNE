--- conflicted
+++ resolved
@@ -1,11 +1,7 @@
 {
   "name": "@affine/plugin-cli",
   "type": "module",
-<<<<<<< HEAD
-  "version": "0.10.3",
-=======
   "version": "0.11.0",
->>>>>>> a4f31df1
   "bin": {
     "af": "./src/af.mjs"
   },
